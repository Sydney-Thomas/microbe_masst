import sys
import logging
import pandas as pd
from tqdm import tqdm
import re
import argparse
import pyteomics.mgf
from pathlib import Path

from concurrent.futures import ThreadPoolExecutor
from concurrent.futures import wait

import masst_client

logging.basicConfig(level=logging.DEBUG)
logger = logging.getLogger(__name__)

# activate pandas tqdm progress_apply
tqdm.pandas()


def path_safe(file):
    return re.sub("[^-a-zA-Z0-9_.() ]+", "_", file)


def run_on_usi_list_or_mgf_file(
<<<<<<< HEAD
    in_file,
    out_file_no_extension="../output/fastMASST",
    # only for USI list
    usi_or_lib_id="USI",
    compound_name_header="Compound",
    sep=",",
    # general matching parameters
    precursor_mz_tol=0.05,
    mz_tol=0.05,
    min_cos=0.7,
    min_matched_signals=3,
    analog: bool = False,
    analog_mass_below=150,
    analog_mass_above=200,
    parallel_queries=10,
    skip_existing=False,
=======
        in_file,
        out_file_no_extension="../output/fastMASST",
        # only for USI list
        usi_or_lib_id="USI",
        compound_name_header="Compound",
        sep=",",
        # general matching parameters
        precursor_mz_tol=0.05,
        mz_tol=0.05,
        min_cos=0.7,
        min_matched_signals=3,
        analog: bool = False,
        analog_mass_below=150,
        analog_mass_above=200,
        parallel_queries=100,
        skip_existing=False,
>>>>>>> 5a152e97
):
    """

    :param in_file: the input file either tabular USI,Compound or mgf with spectra
    :param out_file_no_extension: the output file prefix - no format extension
    :param usi_or_lib_id: header for USI or GNPS library ID (not for mgf)
    :param compound_name_header: compound name header (not for mgf)
    :param sep: separator (not for mgf)
    :param precursor_mz_tol: matching precursor mz tolerance in Da
    :param mz_tol: the signal mz tolerance in Da
    :param min_cos: minimum cosine score
    :param min_matched_signals: minimum matched signals
    :param analog: search analogs bool
    :param analog_mass_below: analog search window below precursor mz
    :param analog_mass_above: analog search window above precursor mz
    :param parallel_queries: perform queries in parallel
    :param skip_existing: skip existing files
    :return: success rate between 0-1 (skipped existing files excluded)
    """
    if str(in_file).endswith(".mgf"):
        return run_on_mgf(
            input_file=in_file,
            out_filename_no_ext=out_file_no_extension,
            precursor_mz_tol=precursor_mz_tol,
            mz_tol=mz_tol,
            min_cos=min_cos,
            min_matched_signals=min_matched_signals,
            analog=analog,
            analog_mass_below=analog_mass_below,
            analog_mass_above=analog_mass_above,
            parallel_queries=parallel_queries,
            skip_existing=skip_existing,
        )
    else:
        return run_on_usi_and_id_list(
            input_file=in_file,
            out_filename_no_ext=out_file_no_extension,
            usi_or_lib_id=usi_or_lib_id,
            compound_name_header=compound_name_header,
            sep=sep,
            precursor_mz_tol=precursor_mz_tol,
            mz_tol=mz_tol,
            min_cos=min_cos,
            min_matched_signals=min_matched_signals,
            analog=analog,
            analog_mass_below=analog_mass_below,
            analog_mass_above=analog_mass_above,
            parallel_queries=parallel_queries,
            skip_existing=skip_existing,
        )


def run_on_usi_and_id_list(
        input_file,
        out_filename_no_ext,
        usi_or_lib_id="Output USI",
        compound_name_header="COMPOUND_NAME",
        sep=",",
        precursor_mz_tol=0.05,
        mz_tol=0.02,
        min_cos=0.7,
        min_matched_signals=3,
        analog=False,
        analog_mass_below=150,
        analog_mass_above=200,
        parallel_queries=100,
        skip_existing=False,
):
    jobs_df = pd.read_csv(input_file, sep=sep)
    jobs_df.rename(
        columns={usi_or_lib_id: "input_id", compound_name_header: "Compound"},
        inplace=True,
    )
    jobs_df = jobs_df[jobs_df["input_id"].notnull()]
    jobs_df = jobs_df.astype({"Compound": "string"})
    jobs_df["Compound"] = jobs_df["Compound"].apply(path_safe)

    if skip_existing:
        all_len = len(jobs_df)
        jobs_df["file_path"] = [
            "{}_matches.tsv".format(
                masst_client.common_base_file_name(compound_name, out_filename_no_ext)
            )
            for compound_name in jobs_df["Compound"]
        ]
        jobs_df["finished"] = [Path(file).is_file() for file in jobs_df["file_path"]]
        jobs_df = jobs_df[~jobs_df["finished"]]
        logger.info(
            "Running fast microbe masst on input n={} spectra (total with already finished was {} spectra)".format(
                len(jobs_df), all_len
            )
        )
    else:
        logger.info(
            "Running fast microbe masst on input n={} spectra".format(len(jobs_df))
        )

    with ThreadPoolExecutor(parallel_queries) as executor:
        futures = [
            executor.submit(
                masst_client.query_usi_or_id,
                out_filename_no_ext,
                compound_id,
                name,
                precursor_mz_tol=precursor_mz_tol,
                mz_tol=mz_tol,
                min_cos=min_cos,
                min_matched_signals=min_matched_signals,
                analog=analog,
                analog_mass_below=analog_mass_below,
                analog_mass_above=analog_mass_above,
            )
            for compound_id, name in zip(jobs_df["input_id"], jobs_df["Compound"])
        ]

        wait(futures)
        jobs_df["success"] = [f.result() for f in futures]

    # return success rate
    total_jobs = len(jobs_df)
    return 1 if total_jobs == 0 else len(jobs_df[jobs_df["success"]]) / float(total_jobs)



def run_on_mgf(
        input_file,
        out_filename_no_ext,
        precursor_mz_tol=0.05,
        mz_tol=0.02,
        min_cos=0.7,
        min_matched_signals=3,
        analog=False,
        analog_mass_below=150,
        analog_mass_above=200,
        parallel_queries=100,
        skip_existing=False,
):
    ids, precursor_mzs, precursor_charges, lib_ids = [], [], [], []
    mzs, intensities = [], []

    with pyteomics.mgf.MGF(input_file) as f_in:
        for spectrum_dict in tqdm(f_in):
            abundances = spectrum_dict["intensity array"]
            if len(abundances) >= min_matched_signals:
                # GNPS library mgf has SPECTRUMID for IDs
                specid = spectrum_dict["params"].get("spectrumid", None)
                lib_ids.append(specid)
                specid = "_{}".format(specid) if specid else ""
                # scan number and optional specid
                ids.append(spectrum_dict["params"].get("scans", "") + specid)
                precursor_mzs.append(float(spectrum_dict["params"]["pepmass"][0]))
                if "charge" in spectrum_dict["params"]:
                    precursor_charges.append(int(spectrum_dict["params"]["charge"][0]))
                else:
                    precursor_charges.append(1)

                mzs.append(spectrum_dict["m/z array"])
                intensities.append(abundances)

    jobs_df = pd.DataFrame(
        {
            "Compound": ids,
            "lib_id": lib_ids,
            "precursor_mz": precursor_mzs,
            "precursor_charge": precursor_charges,
            "mzs": mzs,
            "intensities": intensities,
        }
    )

    if skip_existing:
        all_len = len(jobs_df)
        jobs_df["file_path"] = [
            "{}_matches.tsv".format(
                masst_client.common_base_file_name(compound_name, out_filename_no_ext)
            )
            for compound_name in ids
        ]
        jobs_df["finished"] = [Path(file).is_file() for file in jobs_df["file_path"]]
        jobs_df = jobs_df[~jobs_df["finished"]]
        logger.info(
            "Running fast microbe masst on input n={} spectra (total with already finished was {} spectra)".format(
                len(jobs_df), all_len
            )
        )
    else:
        logger.info(
            "Running fast microbe masst on input n={} spectra".format(len(jobs_df))
        )

    total_jobs = len(jobs_df)
    if total_jobs <= 1:
        jobs_df["success"] = [
            masst_client.query_spectrum(
                out_filename_no_ext,
                name,
                prec_mz,
                prec_charge,
                mz_array,
                intensity_array,
                precursor_mz_tol=precursor_mz_tol,
                mz_tol=mz_tol,
                min_cos=min_cos,
                min_matched_signals=min_matched_signals,
                analog=analog,
                analog_mass_below=analog_mass_below,
                analog_mass_above=analog_mass_above,
                lib_id=lib_id,
            )
            for name, lib_id, prec_mz, prec_charge, mz_array, intensity_array in zip(
                jobs_df["Compound"],
                jobs_df["lib_id"],
                jobs_df["precursor_mz"],
                jobs_df["precursor_charge"],
                jobs_df["mzs"],
                jobs_df["intensities"],
            )
        ]
    else:
        with ThreadPoolExecutor(parallel_queries) as executor:
            futures = [
                executor.submit(
                    masst_client.query_spectrum,
                    out_filename_no_ext,
                    name,
                    prec_mz,
                    prec_charge,
                    mz_array,
                    intensity_array,
                    precursor_mz_tol=precursor_mz_tol,
                    mz_tol=mz_tol,
                    min_cos=min_cos,
                    min_matched_signals=min_matched_signals,
                    analog=analog,
                    analog_mass_below=analog_mass_below,
                    analog_mass_above=analog_mass_above,
                    lib_id=lib_id,
                )
                for name, lib_id, prec_mz, prec_charge, mz_array, intensity_array in zip(
                    jobs_df["Compound"],
                    jobs_df["lib_id"],
                    jobs_df["precursor_mz"],
                    jobs_df["precursor_charge"],
                    jobs_df["mzs"],
                    jobs_df["intensities"],
                )
            ]

            wait(futures)
            jobs_df["success"] = [f.result() for f in futures]

    # return success rate
<<<<<<< HEAD
    return 1 if total_jobs==0 else len(jobs_df[jobs_df["success"]]) / float(total_jobs)
=======
    total_jobs = len(jobs_df)
    return (
        1 if total_jobs == 0 else len(jobs_df[jobs_df["success"]]) / float(total_jobs)
    )
>>>>>>> 5a152e97


def create_params_label(
        analog,
        analog_mass_above,
        analog_mass_below,
        min_cos,
        min_matched_signals,
        mz_tol,
        precursor_mz_tol,
):
    params_label = (
        "min matched signals: {};  min cosine: {};  precursor m/z tolerance: {};  m/z "
        "tolerance: {};  analog: {}".format(
            min_matched_signals, min_cos, precursor_mz_tol, mz_tol, analog
        )
    )
    if analog:
        params_label += ";  analogs below m/z:{};  analogs above m/z:{}".format(
            analog_mass_below, analog_mass_above
        )
    return params_label


if __name__ == "__main__":
    # parsing the arguments (all optional)
    parser = argparse.ArgumentParser(description="Run fast microbeMASST in batch")
    parser.add_argument(
        "--in_file",
        type=str,
        help="input file either mgf with spectra or table that contains the two columns specified by "
             "usi_or_lib_id and compound_header",
        # default="../examples/example_links.tsv",
        default="../examples/small.mgf",
        # default="../examples/empty.mgf",
    )

    parser.add_argument(
        "--out_file",
        type=str,
        help="output html and other files, name without extension",
        default="../output/fastMASST",
    )

    # only for USI or lib ID file
    parser.add_argument(
        "--usi_or_lib_id",
        type=str,
        help="specify the usi or GNPS library id to search",
        default="USI",
    )
    parser.add_argument(
        "--compound_header",
        type=str,
        help="defines the header of the compound names, make sure to be path safe",
        default="Compound",
    )
    parser.add_argument(
        "--separator",
        type=str,
        help="separator for input file, e.g., \\t for tab",
        default="\t",
    )

    # MASST params
    parser.add_argument(
        "--precursor_mz_tol", type=float, help="precursor mz tolerance", default="0.05"
    )
    parser.add_argument(
        "--mz_tol", type=float, help="mz tolerance to match signals", default="0.05"
    )
    parser.add_argument(
        "--min_cos", type=float, help="Minimum cosine score for a match", default="0.7"
    )
    parser.add_argument(
        "--min_matched_signals", type=int, help="Minimum matched signals", default="4"
    )
    parser.add_argument(
        "--analog",
        type=bool,
        help="Search for analogs within mass window",
        default=False,
    )
    parser.add_argument(
        "--analog_mass_below",
        type=float,
        help="Maximum mass delta for analogs",
        default="150",
    )
    parser.add_argument(
        "--analog_mass_above",
        type=float,
        help="Maximum mass delta for analogs",
        default="200",
    )
    parser.add_argument(
        "--parallel_queries",
        type=int,
        help="the number of async queries. fastMASST step is IO bound so higher number than CPU "
<<<<<<< HEAD
        "speeds up the process",
        default="10",
=======
             "speeds up the process",
        default="1",
>>>>>>> 5a152e97
    )
    parser.add_argument(
        "--skip_existing",
        type=bool,
        help="skip existing already processed entries",
        default=True,
    )

    args = parser.parse_args()

    try:
        success_rate = run_on_usi_list_or_mgf_file(
            in_file=args.in_file,
            out_file_no_extension=args.out_file,
            # only for USI list
            usi_or_lib_id=args.usi_or_lib_id,
            compound_name_header=args.compound_header,
            sep=args.separator,
            # matching parameters
            precursor_mz_tol=args.precursor_mz_tol,
            mz_tol=args.mz_tol,
            min_cos=args.min_cos,
            min_matched_signals=args.min_matched_signals,
            analog=args.analog,
            analog_mass_below=args.analog_mass_below,
            analog_mass_above=args.analog_mass_above,
            parallel_queries=args.parallel_queries,
            skip_existing=args.skip_existing,
        )
        logger.info(
            "Batch microbe MASST success rate (fastMASST query success) was %.3f",
            success_rate,
        )
        if success_rate < 1:
            sys.exit(1)
    except Exception as e:
        # exit with error
        logger.exception(e)
        sys.exit(1)

    # exit with OK
    sys.exit(0)<|MERGE_RESOLUTION|>--- conflicted
+++ resolved
@@ -24,7 +24,6 @@
 
 
 def run_on_usi_list_or_mgf_file(
-<<<<<<< HEAD
     in_file,
     out_file_no_extension="../output/fastMASST",
     # only for USI list
@@ -41,24 +40,6 @@
     analog_mass_above=200,
     parallel_queries=10,
     skip_existing=False,
-=======
-        in_file,
-        out_file_no_extension="../output/fastMASST",
-        # only for USI list
-        usi_or_lib_id="USI",
-        compound_name_header="Compound",
-        sep=",",
-        # general matching parameters
-        precursor_mz_tol=0.05,
-        mz_tol=0.05,
-        min_cos=0.7,
-        min_matched_signals=3,
-        analog: bool = False,
-        analog_mass_below=150,
-        analog_mass_above=200,
-        parallel_queries=100,
-        skip_existing=False,
->>>>>>> 5a152e97
 ):
     """
 
@@ -311,14 +292,10 @@
             jobs_df["success"] = [f.result() for f in futures]
 
     # return success rate
-<<<<<<< HEAD
-    return 1 if total_jobs==0 else len(jobs_df[jobs_df["success"]]) / float(total_jobs)
-=======
     total_jobs = len(jobs_df)
     return (
         1 if total_jobs == 0 else len(jobs_df[jobs_df["success"]]) / float(total_jobs)
     )
->>>>>>> 5a152e97
 
 
 def create_params_label(
@@ -418,13 +395,8 @@
         "--parallel_queries",
         type=int,
         help="the number of async queries. fastMASST step is IO bound so higher number than CPU "
-<<<<<<< HEAD
         "speeds up the process",
         default="10",
-=======
-             "speeds up the process",
-        default="1",
->>>>>>> 5a152e97
     )
     parser.add_argument(
         "--skip_existing",
